// Copyright 2020 The Kube-burner Authors.
//
// Licensed under the Apache License, Version 2.0 (the "License");
// you may not use this file except in compliance with the License.
// You may obtain a copy of the License at
//
//      http://www.apache.org/licenses/LICENSE-2.0
//
// Unless required by applicable law or agreed to in writing, software
// distributed under the License is distributed on an "AS IS" BASIS,
// WITHOUT WARRANTIES OR CONDITIONS OF ANY KIND, either express or implied.
// See the License for the specific language governing permissions and
// limitations under the License.

package main

import (
	"context"
	"fmt"
	"os"
	"path"
	"path/filepath"
	"runtime"
	"time"

	log "github.com/sirupsen/logrus"

	"github.com/cloud-bulldozer/go-commons/version"
	"github.com/cloud-bulldozer/kube-burner/pkg/alerting"
	"github.com/cloud-bulldozer/kube-burner/pkg/burner"
	"github.com/cloud-bulldozer/kube-burner/pkg/config"
	"github.com/cloud-bulldozer/kube-burner/pkg/util/metrics"

	"github.com/cloud-bulldozer/go-commons/indexers"
	"github.com/cloud-bulldozer/kube-burner/pkg/prometheus"

	uid "github.com/satori/go.uuid"
	"github.com/spf13/cobra"
	metav1 "k8s.io/apimachinery/pkg/apis/meta/v1"
	"k8s.io/client-go/dynamic"
	_ "k8s.io/client-go/plugin/pkg/client/auth"
)

var binName = filepath.Base(os.Args[0])

// rootCmd represents the base command when called without any subcommands
var rootCmd = &cobra.Command{
	Use:   binName,
	Short: "Burn a kubernetes cluster",
	Long: `Kube-burner 🔥

Tool aimed at stressing a kubernetes cluster by creating or deleting lots of objects.`,
}

// versionCmd represents the version command
var versionCmd = &cobra.Command{
	Use:   "version",
	Short: "Print the version number of kube-burner",
	Run: func(cmd *cobra.Command, args []string) {
		fmt.Println("Version:", version.Version)
		fmt.Println("Git Commit:", version.GitCommit)
		fmt.Println("Build Date:", version.BuildDate)
		fmt.Println("Go Version:", version.GoVersion)
		fmt.Println("OS/Arch:", version.OsArch)
	},
}

var completionCmd = &cobra.Command{
	Use:   "completion",
	Short: "Generates completion scripts for bash shell",
	Long: `To load completion in the current shell run
. <(kube-burner completion)

To configure your bash shell to load completions for each session execute:

# kube-burner completion > /etc/bash_completion.d/kube-burner
	`,
	Args: cobra.NoArgs,
	RunE: func(cmd *cobra.Command, args []string) error {
		return rootCmd.GenBashCompletion(os.Stdout)
	},
}

func initCmd() *cobra.Command {
	var err error
	var url, metricsEndpoint, metricsProfile, alertProfile, configFile string
	var username, password, uuid, token, configMap, namespace, userMetadata string
	var skipTLSVerify bool
	var prometheusStep time.Duration
	var timeout time.Duration
	var rc int
	var metricsScraper metrics.Scraper
	cmd := &cobra.Command{
		Use:   "init",
		Short: "Launch benchmark",
		PostRun: func(cmd *cobra.Command, args []string) {
			log.Info("👋 Exiting kube-burner ", uuid)
			os.Exit(rc)
		},
		Args: cobra.NoArgs,
		Run: func(cmd *cobra.Command, args []string) {
			if configMap != "" {
				metricsProfile, alertProfile, err = config.FetchConfigMap(configMap, namespace)
				if err != nil {
					log.Fatal(err.Error())
				}
				// We assume configFile is config.yml
				configFile = "config.yml"
			}
			configSpec, err := config.Parse(uuid, configFile)
			if err != nil {
				log.Fatal(err.Error())
			}
			if configSpec.GlobalConfig.IndexerConfig.Type != "" || alertProfile != "" {
				metricsScraper = metrics.ProcessMetricsScraperConfig(metrics.ScraperConfig{
					ConfigSpec:      configSpec,
					Password:        password,
					PrometheusStep:  prometheusStep,
					MetricsEndpoint: metricsEndpoint,
					MetricsProfile:  metricsProfile,
					AlertProfile:    alertProfile,
					SkipTLSVerify:   skipTLSVerify,
					URL:             url,
					Token:           token,
					Username:        username,
					UserMetaData:    userMetadata,
				})
			}
			rc, err = burner.Run(configSpec, metricsScraper.PrometheusClients, metricsScraper.AlertMs, metricsScraper.Indexer, timeout, metricsScraper.UserMetadataContent)
			if err != nil {
				log.Errorf(err.Error())
				os.Exit(rc)
			}
		},
	}
	cmd.Flags().StringVar(&uuid, "uuid", uid.NewV4().String(), "Benchmark UUID")
	cmd.Flags().StringVarP(&url, "prometheus-url", "u", "", "Prometheus URL")
	cmd.Flags().StringVarP(&token, "token", "t", "", "Prometheus Bearer token")
	cmd.Flags().StringVar(&username, "username", "", "Prometheus username for authentication")
	cmd.Flags().StringVarP(&password, "password", "p", "", "Prometheus password for basic authentication")
	cmd.Flags().StringVarP(&metricsProfile, "metrics-profile", "m", "", "Metrics profile file or URL")
	cmd.Flags().StringVarP(&metricsEndpoint, "metrics-endpoint", "e", "", "YAML file with a list of metric endpoints")
	cmd.Flags().StringVarP(&alertProfile, "alert-profile", "a", "", "Alert profile file or URL")
	cmd.Flags().BoolVar(&skipTLSVerify, "skip-tls-verify", true, "Verify prometheus TLS certificate")
	cmd.Flags().DurationVarP(&prometheusStep, "step", "s", 30*time.Second, "Prometheus step size")
	cmd.Flags().DurationVarP(&timeout, "timeout", "", 4*time.Hour, "Benchmark timeout")
	cmd.Flags().StringVarP(&configFile, "config", "c", "", "Config file path or URL")
	cmd.Flags().StringVarP(&configMap, "configmap", "", "", "Configmap holding all the configuration: config.yml, metrics.yml and alerts.yml. metrics and alerts are optional")
	cmd.Flags().StringVarP(&namespace, "namespace", "n", "default", "Namespace where the configmap is")
	cmd.MarkFlagsMutuallyExclusive("config", "configmap")
	cmd.Flags().StringVar(&userMetadata, "user-metadata", "", "User provided metadata file, in YAML format")
	cmd.Flags().SortFlags = false
	return cmd
}

func destroyCmd() *cobra.Command {
	var uuid string
	var timeout time.Duration
	var rc int
	cmd := &cobra.Command{
		Use:   "destroy",
		Short: "Destroy old namespaces labeled with the given UUID.",
		PostRun: func(cmd *cobra.Command, args []string) {
			log.Info("👋 Exiting kube-burner ", uuid)
			os.Exit(rc)
		},
		Args: cobra.NoArgs,
		Run: func(cmd *cobra.Command, args []string) {
<<<<<<< HEAD
			listOptions := v1.ListOptions{LabelSelector: fmt.Sprintf("kube-burner-uuid=%s", uuid)}
=======
			if configFile != "" {
				_, err := config.Parse(uuid, configFile, false)
				if err != nil {
					log.Fatal(err.Error())
				}
			}
			listOptions := metav1.ListOptions{LabelSelector: fmt.Sprintf("kube-burner-uuid=%s", uuid)}
>>>>>>> e84b2ed0
			clientSet, restConfig, err := config.GetClientSet(0, 0)
			if err != nil {
				log.Fatalf("Error creating clientSet: %s", err)
			}
			burner.ClientSet = clientSet
			burner.DynamicClient = dynamic.NewForConfigOrDie(restConfig)
			ctx, cancel := context.WithTimeout(context.Background(), timeout)
			defer cancel()
			burner.CleanupNamespaces(ctx, listOptions, true)
			burner.CleanupNonNamespacedResources(ctx, listOptions, true)
		},
	}
	cmd.Flags().StringVar(&uuid, "uuid", "", "UUID")
	cmd.Flags().DurationVarP(&timeout, "timeout", "", 4*time.Hour, "Deletion timeout")
	cmd.MarkFlagRequired("uuid")
	return cmd
}

func indexCmd() *cobra.Command {
	var url, metricsEndpoint, metricsProfile, jobName string
	var start, end int64
	var username, password, uuid, token, userMetadata string
	var esServer, esIndex, metricsDirectory string
	var configSpec config.Spec
	var skipTLSVerify bool
	var prometheusStep time.Duration
	cmd := &cobra.Command{
		Use:   "index",
		Short: "Index kube-burner metrics",
		Long:  "If no other indexer is specified, local indexer is used by default",
		Args:  cobra.NoArgs,
		PostRun: func(cmd *cobra.Command, args []string) {
			log.Info("👋 Exiting kube-burner ", uuid)
		},
		Run: func(cmd *cobra.Command, args []string) {
			if esServer != "" && esIndex != "" {
				configSpec.GlobalConfig.IndexerConfig = indexers.IndexerConfig{
					Type:    indexers.ElasticIndexer,
					Servers: []string{esServer},
					Index:   esIndex,
				}
			} else {
				configSpec.GlobalConfig.IndexerConfig = indexers.IndexerConfig{
					Type:             indexers.LocalIndexer,
					MetricsDirectory: metricsDirectory,
				}
			}
			_ = metrics.ProcessMetricsScraperConfig(metrics.ScraperConfig{
				ConfigSpec:      configSpec,
				Password:        password,
				PrometheusStep:  prometheusStep,
				MetricsEndpoint: metricsEndpoint,
				MetricsProfile:  metricsProfile,
				SkipTLSVerify:   skipTLSVerify,
				URL:             url,
				Token:           token,
				Username:        username,
				StartTime:       start,
				EndTime:         end,
				JobName:         jobName,
				ActionIndex:     true,
				UserMetaData:    userMetadata,
			})
		},
	}
	cmd.Flags().StringVar(&uuid, "uuid", uid.NewV4().String(), "Benchmark UUID")
	cmd.Flags().StringVarP(&url, "prometheus-url", "u", "", "Prometheus URL")
	cmd.Flags().StringVarP(&token, "token", "t", "", "Prometheus Bearer token")
	cmd.Flags().StringVar(&username, "username", "", "Prometheus username for authentication")
	cmd.Flags().StringVarP(&password, "password", "p", "", "Prometheus password for basic authentication")
	cmd.Flags().StringVarP(&metricsProfile, "metrics-profile", "m", "metrics.yml", "Metrics profile file")
	cmd.Flags().StringVarP(&metricsEndpoint, "metrics-endpoint", "e", "", "YAML file with a list of metric endpoints")
	cmd.Flags().BoolVar(&skipTLSVerify, "skip-tls-verify", true, "Verify prometheus TLS certificate")
	cmd.Flags().DurationVarP(&prometheusStep, "step", "s", 30*time.Second, "Prometheus step size")
	cmd.Flags().Int64VarP(&start, "start", "", time.Now().Unix()-3600, "Epoch start time")
	cmd.Flags().Int64VarP(&end, "end", "", time.Now().Unix(), "Epoch end time")
	cmd.Flags().StringVarP(&jobName, "job-name", "j", "kube-burner-indexing", "Indexing job name")
	cmd.Flags().StringVar(&userMetadata, "user-metadata", "", "User provided metadata file, in YAML format")
	cmd.Flags().StringVar(&metricsDirectory, "metrics-directory", "collected-metrics", "Directory to dump the metrics files in, when using default local indexing")
	cmd.Flags().StringVar(&esServer, "es-server", "", "Elastic Search endpoint")
	cmd.Flags().StringVar(&esIndex, "es-index", "", "Elastic Search index")
	cmd.Flags().SortFlags = false
	return cmd
}

func importCmd() *cobra.Command {
	var tarball string
	var esServer, esIndex, metricsDirectory string
	var configSpec config.Spec
	cmd := &cobra.Command{
		Use:   "import",
		Short: "Import metrics tarball",
		Run: func(cmd *cobra.Command, args []string) {
			if esServer != "" && esIndex != "" {
				configSpec.GlobalConfig.IndexerConfig = indexers.IndexerConfig{
					Type:    indexers.ElasticIndexer,
					Servers: []string{esServer},
					Index:   esIndex,
				}
			} else {
				configSpec.GlobalConfig.IndexerConfig = indexers.IndexerConfig{
					Type:             indexers.LocalIndexer,
					MetricsDirectory: metricsDirectory,
				}
			}
			indexerConfig := configSpec.GlobalConfig.IndexerConfig
			log.Infof("📁 Creating indexer: %s", indexerConfig.Type)
			indexer, err := indexers.NewIndexer(indexerConfig)
			if err != nil {
				log.Fatal(err.Error())
			}
			err = metrics.ImportTarball(tarball, indexer, indexerConfig.MetricsDirectory)
			if err != nil {
				log.Fatal(err.Error())
			}
		},
	}
	cmd.Flags().StringVar(&tarball, "tarball", "", "Metrics tarball file")
	cmd.Flags().StringVar(&metricsDirectory, "metrics-directory", "collected-metrics", "Directory to dump the metrics files in, when using default local indexing")
	cmd.Flags().StringVar(&esServer, "es-server", "", "Elastic Search endpoint")
	cmd.Flags().StringVar(&esIndex, "es-index", "", "Elastic Search index")
	cmd.MarkFlagRequired("tarball")
	return cmd
}

func alertCmd() *cobra.Command {
	var configSpec config.Spec
	var err error
	var url, alertProfile, username, password, uuid, token string
	var esServer, esIndex, metricsDirectory string
	var start, end int64
	var skipTLSVerify bool
	var alertM *alerting.AlertManager
	var prometheusStep time.Duration
	var indexer *indexers.Indexer
	cmd := &cobra.Command{
		Use:   "check-alerts",
		Short: "Evaluate alerts for the given time range",
		Args:  cobra.NoArgs,
		PostRun: func(cmd *cobra.Command, args []string) {
			log.Info("👋 Exiting kube-burner ", uuid)
		},
		Run: func(cmd *cobra.Command, args []string) {
			if esServer != "" && esIndex != "" {
				configSpec.GlobalConfig.IndexerConfig = indexers.IndexerConfig{
					Type:    indexers.ElasticIndexer,
					Servers: []string{esServer},
					Index:   esIndex,
				}
			} else if metricsDirectory != "" {
				configSpec.GlobalConfig.IndexerConfig = indexers.IndexerConfig{
					Type:             indexers.LocalIndexer,
					MetricsDirectory: metricsDirectory,
				}
			}
			if configSpec.GlobalConfig.IndexerConfig.Type != "" {
				indexerConfig := configSpec.GlobalConfig.IndexerConfig
				log.Infof("📁 Creating indexer: %s", indexerConfig.Type)
				indexer, err = indexers.NewIndexer(indexerConfig)
				if err != nil {
					log.Fatal(err.Error())
				}
			}
			auth := prometheus.Auth{
				Username:      username,
				Password:      password,
				Token:         token,
				SkipTLSVerify: skipTLSVerify,
			}
			p, err := prometheus.NewPrometheusClient(configSpec, url, auth, prometheusStep, map[string]interface{}{})
			if err != nil {
				log.Fatal(err)
			}
			startTime := time.Unix(start, 0)
			endTime := time.Unix(end, 0)
			if alertM, err = alerting.NewAlertManager(alertProfile, uuid, indexer, p); err != nil {
				log.Fatalf("Error creating alert manager: %s", err)
			}

			log.Info("👋 Exiting kube-burner ", uuid)
			if err := alertM.Evaluate(startTime, endTime); err != nil {
				os.Exit(1)
			}
		},
	}
	cmd.Flags().StringVar(&uuid, "uuid", uid.NewV4().String(), "Benchmark UUID")
	cmd.Flags().StringVarP(&url, "prometheus-url", "u", "", "Prometheus URL")
	cmd.Flags().StringVarP(&token, "token", "t", "", "Prometheus Bearer token")
	cmd.Flags().StringVar(&username, "username", "", "Prometheus username for authentication")
	cmd.Flags().StringVarP(&password, "password", "p", "", "Prometheus password for basic authentication")
	cmd.Flags().StringVarP(&alertProfile, "alert-profile", "a", "alerts.yaml", "Alert profile file or URL")
	cmd.Flags().BoolVar(&skipTLSVerify, "skip-tls-verify", true, "Verify prometheus TLS certificate")
	cmd.Flags().DurationVarP(&prometheusStep, "step", "s", 30*time.Second, "Prometheus step size")
	cmd.Flags().Int64VarP(&start, "start", "", time.Now().Unix()-3600, "Epoch start time")
	cmd.Flags().Int64VarP(&end, "end", "", time.Now().Unix(), "Epoch end time")
	cmd.Flags().StringVar(&metricsDirectory, "metrics-directory", "", "Directory to dump the alert files in, enables local indexing when specified")
	cmd.Flags().StringVar(&esServer, "es-server", "", "Elastic Search endpoint")
	cmd.Flags().StringVar(&esIndex, "es-index", "", "Elastic Search index")
	cmd.MarkFlagRequired("prometheus-url")
	cmd.MarkFlagRequired("alert-profile")
	cmd.Flags().SortFlags = false
	return cmd
}

// executes rootCmd
func main() {
	rootCmd.AddCommand(
		versionCmd,
		initCmd(),
		destroyCmd(),
		indexCmd(),
		alertCmd(),
		importCmd(),
		openShiftCmd(),
	)
	logLevel := rootCmd.PersistentFlags().String("log-level", "info", "Allowed values: debug, info, warn, error, fatal")
	rootCmd.PersistentPreRun = func(cmd *cobra.Command, args []string) {
		log.SetReportCaller(true)
		formatter := &log.TextFormatter{
			TimestampFormat: "2006-01-02 15:04:05",
			FullTimestamp:   true,
			DisableColors:   true,
			CallerPrettyfier: func(f *runtime.Frame) (function string, file string) {
				return "", fmt.Sprintf("%s:%d", path.Base(f.File), f.Line)
			},
		}
		log.SetFormatter(formatter)
		lvl, err := log.ParseLevel(*logLevel)
		if err != nil {
			log.Fatalf("Unknown log level %s", *logLevel)
		}
		log.SetLevel(lvl)
	}
	rootCmd.AddCommand(completionCmd)
	if err := rootCmd.Execute(); err != nil {
		os.Exit(1)
	}
}<|MERGE_RESOLUTION|>--- conflicted
+++ resolved
@@ -166,17 +166,7 @@
 		},
 		Args: cobra.NoArgs,
 		Run: func(cmd *cobra.Command, args []string) {
-<<<<<<< HEAD
 			listOptions := v1.ListOptions{LabelSelector: fmt.Sprintf("kube-burner-uuid=%s", uuid)}
-=======
-			if configFile != "" {
-				_, err := config.Parse(uuid, configFile, false)
-				if err != nil {
-					log.Fatal(err.Error())
-				}
-			}
-			listOptions := metav1.ListOptions{LabelSelector: fmt.Sprintf("kube-burner-uuid=%s", uuid)}
->>>>>>> e84b2ed0
 			clientSet, restConfig, err := config.GetClientSet(0, 0)
 			if err != nil {
 				log.Fatalf("Error creating clientSet: %s", err)
